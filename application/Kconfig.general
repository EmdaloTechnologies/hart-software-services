menu "General Configuration Options"

menu "Miscellaneous"
config USE_PCIE
	bool "Setup PCIe"
	default y
	help
		Setup the PCIe prior to application load

		If you don't know what to do here, say Y.

config UART_SURRENDER
	bool "HSS UART Surrender"
	depends on OPENSBI && !SERVICE_TINYCLI_REGISTER
        default n
	help
		If enabled, this feature "surrenders" MMUART0 after boot.  After this point,
		HSS status messages will no longer be sent out MMUART0

		This feature is not compatible with SERVICE_TINYCLI_REGISTER. If you want the
		HSS to surrender MMUART0 UART after boot, do not enable SERVICE_TINYCLI_REGISTER.

		If you do not know what to do here, say N.

config OPENSBI
	def_bool y
	help
		This feature enables support for the RISC-V OpenSBI.

		If you don't know what to do here, say Y.

<<<<<<< HEAD
config USE_IHC
	bool "Use MiV Inter-hart Communication"
	default y
	help
		Enable MiV Inter-Hart Communication (IHC)
=======
endmenu
>>>>>>> 707350f0

menu "OpenSBI"
	visible if OPENSBI

config PROVIDE_DTB
	bool "Provide a DTB for OpenSBI"
	depends on OPENSBI
	default n
	help
		This feature enabling the building in of a device tree blob and the provision
		of this blob to OpenSBI via the a1 register.

                If this isn't needed, it is possible to save some space by removing it.

		If you don't know what to do here, say Y.

config DEFAULT_DEVICE_TREE
	string "hifive-unleashed-a00-freedom-u540.dtb"
	depends on PROVIDE_DTB
	help
		This option specifies the default Device Tree to be used.
endmenu

menu "Memory Options"
config MEMTEST
	bool "DDR Memory Tester"
	default n
	help
		This feature enables a simple walking 1's style memory tester for the DDR.

		If you don't know what to do here, say N.

config USE_PDMA
	bool "Use PDMA for memory-to-memory transfers"
	default y
        help
		Use the PDMA for memory to memory transfers.

config INITIALIZE_MEMORIES
	bool "Initialize memories to zero"
	default y
        help
		Initialize memories to zero, to seed ECC.
		
		If you don't know what to do here, say N for now.
endmenu

endmenu<|MERGE_RESOLUTION|>--- conflicted
+++ resolved
@@ -29,15 +29,12 @@
 
 		If you don't know what to do here, say Y.
 
-<<<<<<< HEAD
 config USE_IHC
 	bool "Use MiV Inter-hart Communication"
 	default y
 	help
 		Enable MiV Inter-Hart Communication (IHC)
-=======
 endmenu
->>>>>>> 707350f0
 
 menu "OpenSBI"
 	visible if OPENSBI
