#
# MPFS HSS Embedded Software
#
# Copyright 2019 Microchip Corporation.
#
# SPDX-License-Identifier: MIT
#
# Permission is hereby granted, free of charge, to any person obtaining a copy
# of this software and associated documentation files (the "Software"), to
# deal in the Software without restriction, including without limitation the
# rights to use, copy, modify, merge, publish, distribute, sublicense, and/or
# sell copies of the Software, and to permit persons to whom the Software is
# furnished to do so, subject to the following conditions:
#
# The above copyright notice and this permission notice shall be included in
# all copies or substantial portions of the Software.
#
# THE SOFTWARE IS PROVIDED "AS IS", WITHOUT WARRANTY OF ANY KIND, EXPRESS OR
# IMPLIED, INCLUDING BUT NOT LIMITED TO THE WARRANTIES OF MERCHANTABILITY,
# FITNESS FOR A PARTICULAR PURPOSE AND NONINFRINGEMENT. IN NO EVENT SHALL THE
# AUTHORS OR COPYRIGHT HOLDERS BE LIABLE FOR ANY CLAIM, DAMAGES OR OTHER
# LIABILITY, WHETHER IN AN ACTION OF CONTRACT, TORT OR OTHERWISE, ARISING
# FROM, OUT OF OR IN CONNECTION WITH THE SOFTWARE OR THE USE OR OTHER DEALINGS
# IN THE SOFTWARE.
#
#
# Toplevel HSS Makefile
#

SHELL=/bin/bash

#
# To build the HSS under SoftConsole on Windows, we need to spawn the build out to
# MSYS2. If MSYS2, we need to ensure that the path is correctly setup to find
# genconfig.exe
#
# Therefore, we need to determine whether we are on Linux, or a Unix-ish environment
# such as MSYS2 or Cygwin.
#
SYSTEM:=$(shell uname -s)
ifneq (, $(findstring Linux, $(SYSTEM)))         # Linux-specific mods
  # Nothing special needed
  HOST_LINUX=true
else ifneq (, $(findstring MSYS2_NT, $(SYSTEM)))  # MSYS2-specific mods
  #
  # Adjust the path to ensure that we can run kconfiglib (genconfig) from SoftConsole
  PATH:=/bin:/usr/bin:$(PATH)
  TOOLPATH=$(shell /usr/bin/cygpath "${SC_INSTALL_DIR}/riscv-unknown-elf-gcc/bin")
  PATH:=$(TOOLPATH):$(PATH)
  $(info MSYS2 detected, PATH is "$(PATH)")
  HOST_MSYS_NT=true
else ifneq (, $(findstring CYGWIN, $(SYSTEM)))   # Cygwin-specific mods
  #
  # Currently OPENSBI doesn't build on Cygwin without modifications to its Makefile...
  #
  ifdef CONFIG_OPENSBI
    $(warning OPENSBI build may fail on Cygwin due to issues with file paths)
  endif
  HOST_CYGWIN=true
else
endif

all: ${TARGET}

include .config

RISCV_TARGET:=hss.elf
TARGET:=$(RISCV_TARGET)

ifneq ("$(wildcard boards/${BOARD}/Makefile)","")
  include boards/${BOARD}/Makefile
else
  ifndef BOARD
    $(warning BOARD not specified) # default to icicle if nothing found
    BOARD:=icicle-kit-es
    include boards/${BOARD}/Makefile
  else
    $(error Board >>${BOARD}<< not found)
  endif
endif

ifneq ("$(wildcard boards/${BOARD}/hss.ld)", "")
  LINKER_SCRIPT=boards/${BOARD}/hss.ld
else
  $(error Linker Script >>${LINKER_SCRIPT}<< not found)
endif

<<<<<<< HEAD
=======
RISCV_TARGET=hss.elf
BINDIR=Default
>>>>>>> cd1dbe9d

SRCS-y= \
    hss_state_machine.c \
    hss_clock.c \
    hss_registry.c \

INCLUDES +=\
    -I./include \
    -I.

ASM_SRCS= \
    crt.S \


EXTRA_SRCS-y += \
    hss_init.c \
    hss_main.c

EXTRA_OBJS += $(EXTRA_SRCS-y:.c=.o) $(ASM_SRCS:.S=.o) $(EXTRA_OBJS-y)

MCMODEL=-mcmodel=medany

include rules.mk
include targets.mk
include init/Makefile
include misc/Makefile
include baremetal/Makefile
include ssmb/Makefile
include services/Makefile
include debug/Makefile
include compression/Makefile

LIBS = $(OPENSBI_LIBS)

EXTRA_SRCS-y += misc/stack_guard.c


ifdef CONFIG_OPENSBI
  OPENSBI_LIBS = thirdparty/opensbi/build/lib/libsbi.a
  $(OPENSBI_LIBS):
ifdef CONFIG_WITH_ARCH
	+$(CMD_PREFIX)$(MAKE) CROSS_COMPILE=$(CROSS_COMPILE) CONFIG_WITH_ARCH=$(CONFIG_WITH_ARCH) PLATFORM_RISCV_ABI=$(PLATFORM_RISCV_ABI) PLATFORM_RISCV_ISA=$(PLATFORM_RISCV_ISA) -r --no-print-directory -C thirdparty/opensbi V=$(V)
else
	+$(CMD_PREFIX)$(MAKE) CROSS_COMPILE=$(CROSS_COMPILE) -r --no-print-directory -C thirdparty/opensbi V=$(V)
endif

  .PHONY: $(OPENSBI_LIBS)
else
  OPENSBI_LIBS =
endif

#$(info $$INCLUDES is [${INCLUDES}])

hss_main.o: hss_main.c config.h
	@$(ECHO) " CC        $@";
	$(CMD_PREFIX)$(CC) $(CFLAGS_GCCEXT) $(OPT-y) $(INCLUDES) -c -o $@ $<

hss_init.o: hss_init.c include/tool_versions.h config.h
	@$(ECHO) " CC        $@";
	$(CMD_PREFIX)$(CC) $(CFLAGS_GCCEXT) $(OPT-y) $(INCLUDES) -c -o $@ $<

hss_state_machine.o: hss_state_machine.c config.h
	@$(ECHO) " CC        $@";
	$(CMD_PREFIX)$(CC) $(CFLAGS_GCCEXT) $(OPT-y) $(INCLUDES) -c -o $@ $<

tools/bin2chunks/bootImage.o: tools/bin2chunks/bootImage.c
	@$(ECHO) " CC        $@";
	$(CMD_PREFIX)$(CC) $(CFLAGS_GCCEXT) $(OPT-y) $(INCLUDES) -c -o $@ $<

ifdef CONFIG_CC_USE_MAKEDEP
  DEPENDENCIES=$(SRCS-y:.c=.d) $(EXTRA_SRCS-y:.c=.d) $(TEST_SRCS:.c=.d) $(ASM_SRCS:.S=.d)
  .PHONY: dep
  dep: $(DEPENDENCIES)

  -include $(DEPENDENCIES)
endif

ifdef CONFIG_DISPLAY_TOOL_VERSIONS
include/tool_versions.h:
	$(CMD_PREFIX)echo \#define CC_VERSION_STRING \"`$(CC) --version | head -n 1`\" > include/tool_versions.h
	$(CMD_PREFIX)echo \#define LD_VERSION_STRING \"`$(LD) --version | head -n 1`\" >> include/tool_versions.h

DEPENDENCIES+=include/tool_versions.h
endif

$(RISCV_TARGET): $(OBJS) $(EXTRA_OBJS) config.h  $(DEPENDENCIES) $(LINKER_SCRIPT) $(LIBS)
	@$(ECHO) " LD        $@";
	$(CMD_PREFIX)$(CC) -T $(LINKER_SCRIPT) $(CFLAGS_GCCEXT) $(OPT-y) -static -nostdlib -nostartfiles -nodefaultlibs -Wl,--build-id -Wl,-Map=$(BINDIR)/output.map -Wl,--gc-sections -o $(BINDIR)/$@ $(OBJS) $(EXTRA_OBJS) $(LIBS)
	@$(ECHO) " NM        `basename $@ .elf`.sym";
	$(CMD_PREFIX)$(NM) -n $(BINDIR)/$@ > $(BINDIR)/`basename $@ .elf`.sym
	@$(ECHO) " BIN       `basename $@ .elf`.bin"
	$(CMD_PREFIX)$(OBJCOPY) -O binary $(BINDIR)/$@ $(BINDIR)/`basename $@ .elf`.bin
	@$(ECHO) " HEX       `basename $@ .elf`.hex";
	$(CMD_PREFIX)$(OBJCOPY) -O ihex $(BINDIR)/$@ $(BINDIR)/`basename $@ .elf`.hex
	$(CMD_PREFIX)$(SIZE) $(BINDIR)/$@ 2>/dev/null<|MERGE_RESOLUTION|>--- conflicted
+++ resolved
@@ -85,11 +85,8 @@
   $(error Linker Script >>${LINKER_SCRIPT}<< not found)
 endif
 
-<<<<<<< HEAD
-=======
 RISCV_TARGET=hss.elf
 BINDIR=Default
->>>>>>> cd1dbe9d
 
 SRCS-y= \
     hss_state_machine.c \
