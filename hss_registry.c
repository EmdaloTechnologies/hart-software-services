/*******************************************************************************
 * Copyright 2019 Microchip Corporation.
 *
 * SPDX-License-Identifier: MIT
 *
 * MPFS HSS Embedded Software
 *
 */

/*!
 * \file MPFS HSS Registered Tables
 * \brief Contains all registered tables.
 *
 * Items such as IPI handlers and state machines are statically registered
 * at compile time by design in the  MPFS HSS Embedded Software.
 * These tables are defined in this file.
 */

#include "config.h"
#include "hss_types.h"

#include "ssmb_ipi.h"

#ifdef CONFIG_SERVICE_IPI_POLL
#  include "ipi_poll_service.h"
#endif

#ifdef CONFIG_SERVICE_BOOT
# include "hss_boot_service.h"
#endif

#ifdef CONFIG_SERVICE_UART
# include "uart_service.h"
#endif

#ifdef CONFIG_SERVICE_SPI
# include "spi_service.h"
#endif

#ifdef CONFIG_SERVICE_SGDMA
# include "sgdma_service.h"
#endif

#ifdef CONFIG_SERVICE_DDR
# include "ddr_service.h"
#endif

#ifdef CONFIG_SERVICE_GOTO
# include "goto_service.h"
#endif

#ifdef CONFIG_SERVICE_OPENSBI
# include "opensbi_service.h"
#endif

#ifdef CONFIG_SERVICE_TINYCLI
#  include "tinycli_service.h"
#endif

#ifdef CONFIG_SERVICE_USBDMSC
#  include "usbdmsc_service.h"
#endif

<<<<<<< HEAD
=======
#ifdef CONFIG_SERVICE_POWERMODE
#  include "powermode_service.h"
#endif

#ifdef CONFIG_SERVICE_FLASHFREEZE
#  include "flashfreeze_service.h"
#endif

#ifdef CONFIG_SERVICE_CRYPTO
#  include "crypto_service.h"
#endif

>>>>>>> bb161040
#include "hss_debug.h"
#include "hss_registry.h"

#include <assert.h>

/*!
 * \brief Empty IPI handler
 *
 * Default empty handler for incoming IPI requests
 */
static enum IPIStatusCode HSS_Null_IPIHandler(TxId_t transaction_id, enum HSSHartId source,
    uint32_t immediate_arg, void *p_extended_buffer_in_ddr)
{
    (void)transaction_id;
    (void)source;
    (void)immediate_arg;
    (void)p_extended_buffer_in_ddr;

    mHSS_DEBUG_PRINTF(LOG_NORMAL, "%s() called -- ignoring" CRLF);
    return IPI_SUCCESS;
}

/******************************************************************************************************/

/*!
 * \brief IPI Registration Table
 *
 * The following structure is used to connect in new IPIs...
 *
 * \warning It must end with a 'NULL' sentinel for the last handler function pointer to indicate end
 */

const struct IPI_Handler ipiRegistry[] = {
    { IPI_MSG_NO_MESSAGE, 		HSS_Null_IPIHandler },
#ifdef CONFIG_SERVICE_BOOT
    { IPI_MSG_BOOT_REQUEST, 		HSS_Boot_IPIHandler },
    { IPI_MSG_PMP_SETUP, 		HSS_Boot_PMPSetupHandler },
#else
    { IPI_MSG_BOOT_REQUEST, 		HSS_Null_IPIHandler },
    { IPI_MSG_PMP_SETUP, 		HSS_Null_IPIHandler },
#endif
#ifdef CONFIG_SERVICE_SPI
    { IPI_MSG_SPI_XFER, 		HSS_Null_IPIHandler },
#else
    { IPI_MSG_SPI_XFER, 		HSS_Null_IPIHandler },
#endif
#ifdef CONFIG_SERVICE_NET
    { IPI_MSG_NET_RXPOLL, 		HSS_Null_IPIHandler },
    { IPI_MSG_NET_TX, 			HSS_Null_IPIHandler },
#else
    { IPI_MSG_NET_RXPOLL, 		HSS_Null_IPIHandler },
    { IPI_MSG_NET_TX, 			HSS_Null_IPIHandler },
#endif
#ifdef CONFIG_SERVICE_SGDMA
    { IPI_MSG_SCATTERGATHER_DMA, 	HSS_SGDMA_IPIHandler },
#else
    { IPI_MSG_SCATTERGATHER_DMA, 	HSS_Null_IPIHandler },
#endif
#ifdef CONFIG_SERVICE_WDOG
    { IPI_MSG_WDOG_INIT, 		HSS_Null_IPIHandler },
#else
    { IPI_MSG_WDOG_INIT, 		HSS_Null_IPIHandler },
#endif
    { IPI_MSG_GPIO_SET, 		HSS_Null_IPIHandler },
#ifdef CONFIG_SERVICE_UART
    { IPI_MSG_UART_TX,                  HSS_UartTx_IPIHandler },
    { IPI_MSG_UART_POLL_RX,             HSS_UartPollRx_IPIHandler },
#else
    { IPI_MSG_UART_TX,                  HSS_Null_IPIHandler },
    { IPI_MSG_UART_POLL_RX,             HSS_Null_IPIHandler },
#endif
#ifdef CONFIG_SERVICE_POWERMODE
    { IPI_MSG_POWERMODE,                HSS_Null_IPIHandler },
#else
    { IPI_MSG_POWERMODE,                HSS_Null_IPIHandler },
#endif
#ifdef CONFIG_SERVICE_FLASHFREEZE
    { IPI_MSG_FLASHFREEZE,              HSS_Null_IPIHandler },
#else
    { IPI_MSG_FLASHFREEZE,              HSS_Null_IPIHandler },
#endif
    { IPI_MSG_ACK_PENDING, 	        IPI_ACK_IPIHandler },
    { IPI_MSG_ACK_COMPLETE, 		IPI_ACK_IPIHandler },
    { IPI_MSG_HALT, 			HSS_Null_IPIHandler },
    { IPI_MSG_CONTINUE, 		HSS_Null_IPIHandler },
#ifdef CONFIG_SERVICE_GOTO
    { IPI_MSG_GOTO, 			HSS_GOTO_IPIHandler },
#endif
#ifdef CONFIG_SERVICE_OPENSBI
    { IPI_MSG_OPENSBI_INIT, 	  	HSS_OpenSBI_IPIHandler },
#else
    { IPI_MSG_OPENSBI_INIT, 	  	HSS_Null_IPIHandler },
#endif
};
const size_t spanOfIpiRegistry = mSPAN_OF(ipiRegistry);

/******************************************************************************************************/

/*!
 * \brief State Machine Registration Table
 *
 * The following structure is used to connect in new state machines.
 *
 * \warning It must end with a 'NULL' sentinel to indicate end
 */

struct StateMachine /*@null@*/ * const pGlobalStateMachines[] = {
#ifdef CONFIG_SERVICE_IPI_POLL
    &ipi_poll_service,
#endif
#ifdef CONFIG_SERVICE_BOOT
    &boot_service1,
    &boot_service2,
    &boot_service3,
    &boot_service4,
#endif
#ifdef CONFIG_SERVICE_SPI
    &spi_service,
#endif
#ifdef CONFIG_SERVICE_UART
    &uart_service,
#endif
#ifdef CONFIG_SERVICE_WDOG
    &wdog_service,
#endif
#ifdef CONFIG_SERVICE_SGDMA
    &sgdma_service,
#endif
#ifdef CONFIG_SERVICE_POWERMODE
    &powermode_service,
#endif
#ifdef CONFIG_SERVICE_FLASHFREEZE
    &flashfreeze_service,
#endif
#ifdef CONFIG_SERVICE_CRYPTO
    &crypto_service,
#endif
#ifdef CONFIG_SERVICE_DDR
    &ddr_service,
#endif
#ifdef CONFIG_SERVICE_OPENSBI
    &opensbi_service,
#endif
#ifdef CONFIG_SERVICE_TINYCLI_REGISTER
    &tinycli_service,
#endif
#ifdef CONFIG_SERVICE_USBDMSC
    &usbdmsc_service,
#endif
};
const size_t spanOfPGlobalStateMachines = mSPAN_OF(pGlobalStateMachines);

/******************************************************************************************************/
/*!
 * \brief Init Function Registration Table
 *
 * The following structure is used to connect in new init functions.
 */

#include "hss_init.h"
#include "hss_boot_init.h"
#include "hss_boot_pmp.h"
#include "hss_sys_setup.h"
#include "hss_board_init.h"
#ifdef CONFIG_MEMTEST
#  include "hss_memtest.h"
#endif

const struct InitFunction /*@null@*/ globalInitFunctions[] = {
    // Name                  FunctionPointer      Halt   Restart
    { "HSS_Setup_L2Cache",   HSS_Setup_L2Cache,   false, false },
    { "HSS_Init_RWDATA_BSS", HSS_Init_RWDATA_BSS, false, false },
    { "HSS_BoardInit",       HSS_BoardInit,       false, false },
    { "HSS_UARTInit",        HSS_UARTInit,        false, false },
#ifdef CONFIG_OPENSBI
    { "HSS_OpenSBIInit",     HSS_OpenSBIInit,     false, false },
#endif
#ifdef CONFIG_USE_LOGO
    { "HSS_LogoInit",        HSS_LogoInit,        false, false },
#endif
    { "HSS_E51_Banner",      HSS_E51_Banner,      false, false },
#ifdef CONFIG_MEMTEST
    { "HSS_MemTestDDRFast",  HSS_MemTestDDRFast,  false, false },
#endif
#ifdef CONFIG_SERVICE_MMC
    { "HSS_MMCInit",         HSS_MMCInit,         false, false },
#endif
#ifdef CONFIG_SERVICE_QSPI
    { "HSS_QSPIInit",        HSS_QSPIInit,        false, false },
#endif
#ifdef CONFIG_SERVICE_TINYCLI
    { "HSS_TinyCLI_Parser",  HSS_TinyCLI_Parser,  false, false },
#endif
    { "IPI_QueuesInit",      IPI_QueuesInit,      false, false },
#ifdef CONFIG_SERVICE_BOOT
    { "HSS_PMP_Init",        HSS_PMP_Init,        false, false },
    { "HSS_BootInit",        HSS_BootInit,        false, true },
#endif
};
const size_t spanOfGlobalInitFunctions = mSPAN_OF(globalInitFunctions);


/******************************************************************************************************/<|MERGE_RESOLUTION|>--- conflicted
+++ resolved
@@ -61,8 +61,6 @@
 #  include "usbdmsc_service.h"
 #endif
 
-<<<<<<< HEAD
-=======
 #ifdef CONFIG_SERVICE_POWERMODE
 #  include "powermode_service.h"
 #endif
@@ -75,7 +73,6 @@
 #  include "crypto_service.h"
 #endif
 
->>>>>>> bb161040
 #include "hss_debug.h"
 #include "hss_registry.h"
 
