--- conflicted
+++ resolved
@@ -13,11 +13,7 @@
 # CONFIG_SERVICE_BOOT_USE_PAYLOAD is not set
 CONFIG_SERVICE_BOOT_MMC_USE_GPT=y
 CONFIG_SERVICE_DDR=y
-<<<<<<< HEAD
-# CONFIG_SERVICE_GOTO is not set
-=======
 CONFIG_SERVICE_GOTO=y
->>>>>>> dd666278
 # CONFIG_SERVICE_CRYPTO is not set
 # CONFIG_SERVICE_FLASHFREEZE is not set
 # CONFIG_SERVICE_POWERMODE is not set
