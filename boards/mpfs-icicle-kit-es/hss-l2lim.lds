OUTPUT_ARCH( "riscv" )
ENTRY(_start)
MEMORY
{
    envm (rx) : ORIGIN = 0x20220100, LENGTH = (128k-256)
    dtim (rwx) : ORIGIN = 0x01000000, LENGTH = 7k
    switch_code (rx) : ORIGIN = 0x01001c00, LENGTH = 1k
    e51_itim (rwx) : ORIGIN = 0x01800000, LENGTH = 28k
    u54_1_itim (rwx) : ORIGIN = 0x01808000, LENGTH = 28k
    u54_2_itim (rwx) : ORIGIN = 0x01810000, LENGTH = 28k
    u54_3_itim (rwx) : ORIGIN = 0x01818000, LENGTH = 28k
    u54_4_itim (rwx) : ORIGIN = 0x01820000, LENGTH = 28k
    l2lim (rwx) : ORIGIN = 0x08000000, LENGTH = 1920k
    l2zerodevice (rwx) : ORIGIN = 0x0A000000, LENGTH = 512k
<<<<<<< HEAD
    ddr (rwx)          : ORIGIN = 0x80000000, LENGTH = 768m
    ddrhi (rwx)        : ORIGIN = 0x1000000000, LENGTH = 1024m
}

=======
    ddr (rwx) : ORIGIN = 0x80000000, LENGTH = 768m
    ddrhi (rwx) : ORIGIN = 0x1000000000, LENGTH = 1024m
}
>>>>>>> 707350f0
PROVIDE(HEAP_SIZE = 0k);
PROVIDE(STACK_SIZE_PER_HART = 16k);
SECTIONS
{
    PROVIDE(__envm_start = ORIGIN(envm));
    PROVIDE(__envm_end = ORIGIN(envm) + LENGTH(envm));
    PROVIDE(__l2lim_start = ORIGIN(l2lim));
    PROVIDE(__l2lim_end = ORIGIN(l2lim) + LENGTH(l2lim));
    PROVIDE(__ddr_start = ORIGIN(ddr));
    PROVIDE(__ddr_end = ORIGIN(ddr) + LENGTH(ddr));
    PROVIDE(__ddrhi_start = ORIGIN(ddrhi));
    PROVIDE(__ddrhi_end = ORIGIN(ddrhi) + LENGTH(ddrhi));
    PROVIDE(__dtim_start = ORIGIN(dtim));
    PROVIDE(__dtim_end = ORIGIN(dtim) + LENGTH(dtim));
    PROVIDE(__e51itim_start = ORIGIN(e51_itim));
    PROVIDE(__e51itim_end = ORIGIN(e51_itim) + LENGTH(e51_itim));
    PROVIDE(__u54_1_itim_start = ORIGIN(u54_1_itim));
    PROVIDE(__u54_1_itim_end = ORIGIN(u54_1_itim) + LENGTH(u54_1_itim));
    PROVIDE(__u54_2_itim_start = ORIGIN(u54_2_itim));
    PROVIDE(__u54_2_itim_end = ORIGIN(u54_2_itim) + LENGTH(u54_2_itim));
    PROVIDE(__u54_3_itim_start = ORIGIN(u54_3_itim));
    PROVIDE(__u54_3_itim_end = ORIGIN(u54_3_itim) + LENGTH(u54_3_itim));
    PROVIDE(__u54_4_itim_start = ORIGIN(u54_4_itim));
    PROVIDE(__u54_4_itim_end = ORIGIN(u54_4_itim) + LENGTH(u54_4_itim));
    . = __l2lim_start;
    PROVIDE(_hss_start = .);
    .text : ALIGN(0x10)
    {
        *(.entry)
        . = ALIGN(0x10);
        *(.text .text.* .gnu.linkonce.t.*)
        *(.plt)
        . = ALIGN(0x10);
        KEEP (*crtbegin.o(.ctors))
        KEEP (*(EXCLUDE_FILE (*crtend.o) .ctors))
        KEEP (*(SORT(.ctors.*)))
        KEEP (*crtend.o(.ctors))
        KEEP (*crtbegin.o(.dtors))
        KEEP (*(EXCLUDE_FILE (*crtend.o) .dtors))
        KEEP (*(SORT(.dtors.*)))
        KEEP (*crtend.o(.dtors))
        *(.rodata .rodata.* .gnu.linkonce.r.*)
        *(.srodata.cst16) *(.srodata.cst8) *(.srodata.cst4) *(.srodata.cst2)
        *(.srodata*)
        *(.sdata2*)
        *(.gcc_except_table)
        *(.eh_frame_hdr)
        *(.eh_frame)
        KEEP (*(.init))
        KEEP (*(.fini))
        PROVIDE_HIDDEN (__preinit_array_start = .);
        KEEP (*(.preinit_array))
        PROVIDE_HIDDEN (__preinit_array_end = .);
        PROVIDE_HIDDEN (__init_array_start = .);
        KEEP (*(SORT(.init_array.*)))
        KEEP (*(.init_array))
        PROVIDE_HIDDEN (__init_array_end = .);
        PROVIDE_HIDDEN (__fini_array_start = .);
        KEEP (*(.fini_array))
        KEEP (*(SORT(.fini_array.*)))
        PROVIDE_HIDDEN (__fini_array_end = .);
        . = ALIGN(0x10);
    } >l2lim
    .gnu_build_id : ALIGN(8) {
        PROVIDE(gnu_build_id = .);
        *(.note.gnu.build-id)
    } >l2lim
    PROVIDE(_hss_end = .);
    .l2_scratchpad : ALIGN(0x10)
    {
        __l2_scratchpad_load = LOADADDR(.l2_scratchpad);
        __l2_scratchpad_start = .;
        __l2_scratchpad_vma_start = .;
        *(.l2_scratchpad)
        . = ALIGN(0x10);
        __l2_scratchpad_end = .;
        __l2_scratchpad_vma_end = .;
    } >l2zerodevice AT>l2lim
    .ram_code : ALIGN(0x10)
    {
        __sc_load = LOADADDR (.ram_code);
        __sc_start = .;
        *(.ram_codetext)
        *(.ram_codetext*)
        *(.ram_coderodata)
        *(.ram_coderodata*)
        . = ALIGN (0x10);
        __sc_end = .;
    } >switch_code
    .sdata : ALIGN(0x40)
    {
        __sdata_load = LOADADDR(.sdata);
        __sdata_start = .;
        __global_pointer$ = . + 0x800;
        *(.sdata .sdata.* .gnu.linkonce.s.*)
        . = ALIGN(0x10);
        __sdata_end = .;
    } >l2lim
    .data : ALIGN(0x40)
    {
        __data_load = LOADADDR(.data);
        __data_start = .;
        *(.got.plt) *(.got)
        *(.shdata)
        *(.data .data.* .gnu.linkonce.d.*)
        . = ALIGN(0x10);
        __data_end = .;
    } >l2lim
    .sbss : ALIGN(0x40)
    {
        __sbss_start = .;
        *(.sbss .sbss.* .gnu.linkonce.sb.*)
        *(.scommon)
        . = ALIGN(0x10);
        __sbss_end = .;
    } >l2lim
    .bss : ALIGN(0x40)
    {
        __bss_start = .;
        *(.shbss)
        *(.bss .bss.* .gnu.linkonce.b.*)
        *(COMMON)
        . = ALIGN(0x10);
        __bss_end = .;
    } >l2lim
    .stack : ALIGN(0x40)
    {
        __stack_bottom = .;
        __stack_bottom_h0$ = .;
        . += STACK_SIZE_PER_HART;
        __stack_top_h0$ = . - 8;
        __stack_bottom_h1$ = .;
        . += STACK_SIZE_PER_HART;
        __stack_top_h1$ = . - 8;
        __stack_bottom_h2$ = .;
        . += STACK_SIZE_PER_HART;
        __stack_top_h2$ = . - 8;
        __stack_bottom_h3$ = .;
        . += STACK_SIZE_PER_HART;
        __stack_top_h3$ = . - 8;
        __stack_bottom_h4$ = .;
        . += STACK_SIZE_PER_HART;
        __stack_top_h4$ = . - 8;
        __stack_top = .;
    } >l2lim
    _end = .;
}<|MERGE_RESOLUTION|>--- conflicted
+++ resolved
@@ -12,16 +12,10 @@
     u54_4_itim (rwx) : ORIGIN = 0x01820000, LENGTH = 28k
     l2lim (rwx) : ORIGIN = 0x08000000, LENGTH = 1920k
     l2zerodevice (rwx) : ORIGIN = 0x0A000000, LENGTH = 512k
-<<<<<<< HEAD
     ddr (rwx)          : ORIGIN = 0x80000000, LENGTH = 768m
     ddrhi (rwx)        : ORIGIN = 0x1000000000, LENGTH = 1024m
 }
 
-=======
-    ddr (rwx) : ORIGIN = 0x80000000, LENGTH = 768m
-    ddrhi (rwx) : ORIGIN = 0x1000000000, LENGTH = 1024m
-}
->>>>>>> 707350f0
 PROVIDE(HEAP_SIZE = 0k);
 PROVIDE(STACK_SIZE_PER_HART = 16k);
 SECTIONS
