
#
# Board/Design Configuration Options
#

#
# Icicle-Kit Design Configuration Options
#
CONFIG_SOC_FPGA_DESIGN_XML="boards/mpfs-icicle-kit-es/soc_fpga_design/xml/ICICLE_MSS_mss_cfg.xml"
# end of Icicle-Kit Design Configuration Options
# end of Board/Design Configuration Options

#
# Services
#
CONFIG_SERVICE_BOOT=y

#
# Boot Service
#
# CONFIG_SERVICE_BOOT_USE_PAYLOAD is not set
CONFIG_SERVICE_BOOT_CUSTOM_FLOW=y
CONFIG_SERVICE_BOOT_DDR_TARGET_ADDR=0xA0000000
CONFIG_SERVICE_BOOT_MMC_USE_GPT=y
# end of Boot Service

# CONFIG_SERVICE_CRYPTO is not set
CONFIG_SERVICE_DDR=y
# CONFIG_SERVICE_FLASHFREEZE is not set
CONFIG_SERVICE_GOTO=y
CONFIG_SERVICE_IPI_POLL=y
CONFIG_SERVICE_MMC=y

#
# MMC Mode
#
CONFIG_SERVICE_MMC_MODE_EMMC=y
CONFIG_SERVICE_MMC_MODE_SDCARD=y
# end of MMC Mode

#
# MMC Voltage
#
CONFIG_SERVICE_MMC_BUS_VOLTAGE_1V8=y
# end of MMC Voltage

#
# SDIO Control
#
CONFIG_SERVICE_SDIO_REGISTER_PRESENT=y
CONFIG_SERVICE_SDIO_REGISTER_ADDRESS=0x4f000000
# end of SDIO Control

CONFIG_SERVICE_OPENSBI=y
CONFIG_SERVICE_OPENSBI_IHC=y
# CONFIG_SERVICE_POWERMODE is not set
# CONFIG_SERVICE_QSPI is not set
# CONFIG_SERVICE_SCRUB is not set
CONFIG_SERVICE_SGDMA=y
# CONFIG_SERVICE_SPI is not set
CONFIG_SERVICE_TINYCLI=y

#
# Tiny Command Line Interface
#
CONFIG_SERVICE_TINYCLI_TIMEOUT=1
CONFIG_SERVICE_TINYCLI_REGISTER=y
# CONFIG_SERVICE_TINYCLI_MONITOR is not set
# end of Tiny Command Line Interface

# CONFIG_SERVICE_UART is not set
CONFIG_SERVICE_USBDMSC=y

#
# USB Device Mass Storage Class
#
CONFIG_SERVICE_USBDMSC_REGISTER=y
# end of USB Device Mass Storage Class

CONFIG_SERVICE_WDOG=y

#
# Watchdog Service
#
# CONFIG_SERVICE_WDOG_DEBUG is not set
CONFIG_SERVICE_WDOG_DEBUG_TIMEOUT_SEC=240
CONFIG_SERVICE_WDOG_ENABLE_E51=y
# end of Watchdog Service

# CONFIG_SERVICE_YMODEM is not set
# end of Services

#
# General Configuration Options
#
CONFIG_OPENSBI=y
CONFIG_USE_IHC=y

#
# OpenSBI
#
# CONFIG_PROVIDE_DTB is not set
<<<<<<< HEAD
# end of OpenSBI

# CONFIG_SUPERLOOP_IN_U_MODE is not set
=======
>>>>>>> 707350f0

#
# Memory Options
#
CONFIG_MEMTEST=y
CONFIG_USE_PDMA=y
# CONFIG_INITIALIZE_MEMORIES is not set
CONFIG_USE_PCIE=y
# end of Memory Options
# end of General Configuration Options

#
# Build Options
#
CONFIG_COLOR_OUTPUT=y
CONFIG_USE_LOGO=y

#
# Logo
#
CONFIG_LOGO_INVERT_COLORS=y
# end of Logo

CONFIG_CC_STACKPROTECTOR_STRONG=y
# CONFIG_CC_DUMP_STACKSIZE is not set
# CONFIG_LD_RELAX is not set
CONFIG_CC_USE_MAKEDEP=y
CONFIG_CC_USE_GNU_BUILD_ID=y
CONFIG_CC_HAS_INTTYPES=y
CONFIG_DISPLAY_TOOL_VERSIONS=y
# end of Build Options

#
# Compression
#
CONFIG_COMPRESSION=y
CONFIG_COMPRESSION_MINIZ=y
# end of Compression

#
# Debug Options
#
CONFIG_DEBUG_LOG_STATE_TRANSITIONS=y
CONFIG_DEBUG_LOOP_TIMES=y
CONFIG_DEBUG_LOOP_TIMES_THRESHOLD=2500000
# CONFIG_DEBUG_IPI_STATS is not set
# CONFIG_DEBUG_CHUNK_DOWNLOADS is not set
# CONFIG_DEBUG_MSCGEN_IPI is not set
# CONFIG_DEBUG_PROFILING_SUPPORT is not set
CONFIG_DEBUG_PERF_CTRS=y
CONFIG_DEBUG_PERF_CTRS_NUM=16
# end of Debug Options

#
# SSMB Options
#
CONFIG_HSS_USE_IHC=y
CONFIG_IPI_MAX_NUM_QUEUE_MESSAGES=8
# CONFIG_IPI_FIXED_BASE is not set
# end of SSMB Options<|MERGE_RESOLUTION|>--- conflicted
+++ resolved
@@ -100,12 +100,8 @@
 # OpenSBI
 #
 # CONFIG_PROVIDE_DTB is not set
-<<<<<<< HEAD
 # end of OpenSBI
 
-# CONFIG_SUPERLOOP_IN_U_MODE is not set
-=======
->>>>>>> 707350f0
 
 #
 # Memory Options
