--- conflicted
+++ resolved
@@ -1,4 +1,3 @@
-<<<<<<< HEAD
 /***************************************************************************//**
  * Copyright 2019-2020 Microchip FPGA Embedded Systems Solutions.
  *
@@ -108,117 +107,4 @@
 
 #ifdef __cplusplus
 }
-#endif
-=======
-/***************************************************************************//**
- * Copyright 2019-2020 Microchip FPGA Embedded Systems Solutions.
- *
- * SPDX-License-Identifier: MIT
- *
- * PolarFire SoC (MPFS) Microprocessor SubSystem Watchdog bare metal software
- * driver implementation.
- *
- *
- */
- 
-#include "mpfs_hal/mss_hal.h"
-#include "mss_watchdog.h"
-
-#ifdef __cplusplus
-extern "C" {
-#endif 
-
-WATCHDOG_TypeDef* wdog_hw_base[10] = {(WATCHDOG_TypeDef*)0x20001000,
-                                      (WATCHDOG_TypeDef*)0x20101000,
-                                      (WATCHDOG_TypeDef*)0x20103000,
-                                      (WATCHDOG_TypeDef*)0x20105000,
-                                      (WATCHDOG_TypeDef*)0x20107000,
-                                      (WATCHDOG_TypeDef*)0x28001000,
-                                      (WATCHDOG_TypeDef*)0x28101000,
-                                      (WATCHDOG_TypeDef*)0x28103000,
-                                      (WATCHDOG_TypeDef*)0x28105000,
-                                      (WATCHDOG_TypeDef*)0x28107000};
-
-/***************************************************************************//**
- * See mss_watchdog.h for details of how to use this function.
- */
-uint8_t MSS_WD_configure
-(
-    mss_watchdog_num_t wd_num,
-    const mss_watchdog_config_t * config
-)
-{
-    uint8_t error = 0u;
-
-    /* Note that the MSVP register value must always be <= TIMER register value.
-      After any write to register from offset 0x00 to 0x0c the TRIGGER,MSVP and
-      TIME registers are locked. Hence write them in proper sequence.
-     */
-    if (config->timeout_val <= MSS_WDOG_TRIGGER_MAX)
-    {
-        wdog_hw_base[wd_num]->TRIGGER = config->timeout_val;
-    }
-    else
-    {
-        error = 1u;
-    }
-
-    if (config->time_val <= MSS_WDOG_TIMER_MAX)
-    {
-        wdog_hw_base[wd_num]->MSVP = config->mvrp_val;
-    }
-    else
-    {
-        error = 1u;
-    }
-
-    if (config->time_val <= MSS_WDOG_TIMER_MAX)
-    {
-        wdog_hw_base[wd_num]->TIME = config->time_val;
-    }
-    else
-    {
-        error = 1u;
-    }
-
-    wdog_hw_base[wd_num]->CONTROL =  (uint32_t)(config->forbidden_en <<
-                                                         MSS_WDOG_ENA_FORBIDDEN);
-
-    /* Reload watchdog with new load if it is not in forbidden window. */
-    if (!(MSS_WDOG_FORBIDDEN_MASK & wdog_hw_base[wd_num]->STATUS))
-    {
-        wdog_hw_base[wd_num]->REFRESH = MSS_WDOG_REFRESH_KEY;
-    }
-    else
-    {
-        error = 1u;
-    }
-
-    return(error);
-}
-
-/***************************************************************************//**
- * See mss_watchdog.h for details of how to use this function.
- */
-void MSS_WD_get_config
-(
-    mss_watchdog_num_t wd_num, mss_watchdog_config_t* config
-)
-{
-    if((WATCHDOG_TypeDef*)0 != wdog_hw_base[wd_num])
-    {
-        config->time_val = wdog_hw_base[wd_num]->TIME;
-        config->timeout_val = wdog_hw_base[wd_num]->TRIGGER;
-        config->mvrp_val = wdog_hw_base[wd_num]->MSVP;
-
-        config->forbidden_en = (uint8_t)((wdog_hw_base[wd_num]->CONTROL &
-                                MSS_WDOG_ENA_FORBIDDEN_MASK)
-                                                        >> MSS_WDOG_ENA_FORBIDDEN);
-    }
-}
-
-#ifdef __cplusplus
-}
-#endif
-
->>>>>>> c1cacbbc
+#endif